package eth

import (
	"crypto/ecdsa"
	"encoding/json"
	"fmt"
	"io/ioutil"
	"math/big"
	"os"
	"path/filepath"
	"strings"
	"time"

	"github.com/ethereum/ethash"
	"github.com/ethereum/go-ethereum/accounts"
	"github.com/ethereum/go-ethereum/bzz"
	"github.com/ethereum/go-ethereum/common"
	"github.com/ethereum/go-ethereum/common/compiler"
	"github.com/ethereum/go-ethereum/core"
	"github.com/ethereum/go-ethereum/core/types"
	"github.com/ethereum/go-ethereum/core/vm"
	"github.com/ethereum/go-ethereum/crypto"
	"github.com/ethereum/go-ethereum/eth/downloader"
	"github.com/ethereum/go-ethereum/ethdb"
	"github.com/ethereum/go-ethereum/event"
	"github.com/ethereum/go-ethereum/logger"
	"github.com/ethereum/go-ethereum/logger/glog"
	"github.com/ethereum/go-ethereum/miner"
	"github.com/ethereum/go-ethereum/p2p"
	"github.com/ethereum/go-ethereum/p2p/discover"
	"github.com/ethereum/go-ethereum/p2p/nat"
	"github.com/ethereum/go-ethereum/whisper"
)

const (
	epochLength    = 30000
	ethashRevision = 23

	autoDAGcheckInterval = 10 * time.Hour
	autoDAGepochHeight   = epochLength / 2
)

var (
	jsonlogger = logger.NewJsonLogger()

	defaultBootNodes = []*discover.Node{
		// ETH/DEV Go Bootnodes
		discover.MustParseNode("enode://a979fb575495b8d6db44f750317d0f4622bf4c2aa3365d6af7c284339968eef29b69ad0dce72a4d8db5ebb4968de0e3bec910127f134779fbcb0cb6d3331163c@52.16.188.185:30303"),
		discover.MustParseNode("enode://de471bccee3d042261d52e9bff31458daecc406142b401d4cd848f677479f73104b9fdeb090af9583d3391b7f10cb2ba9e26865dd5fca4fcdc0fb1e3b723c786@54.94.239.50:30303"),
		// ETH/DEV cpp-ethereum (poc-9.ethdev.com)
		discover.MustParseNode("enode://487611428e6c99a11a9795a6abe7b529e81315ca6aad66e2a2fc76e3adf263faba0d35466c2f8f68d561dbefa8878d4df5f1f2ddb1fbeab7f42ffb8cd328bd4a@5.1.83.226:30303"),
	}

	staticNodes  = "static-nodes.json"  // Path within <datadir> to search for the static node list
	trustedNodes = "trusted-nodes.json" // Path within <datadir> to search for the trusted node list
)

type Config struct {
	Name            string
	ProtocolVersion int
	NetworkId       int
	GenesisNonce    int

	BlockChainVersion  int
	SkipBcVersionCheck bool // e.g. blockchain export

	DataDir   string
	LogFile   string
	Verbosity int
	LogJSON   string
	VmDebug   bool
	NatSpec   bool
	AutoDAG   bool

	MaxPeers        int
	MaxPendingPeers int
	Discovery       bool
	Port            string

	// Space-separated list of discovery node URLs
	BootNodes string

	// This key is used to identify the node on the network.
	// If nil, an ephemeral key is used.
	NodeKey *ecdsa.PrivateKey

	NAT     nat.Interface
	Shh     bool
	Dial    bool
	Bzz     bool
	BzzPort string
	PowTest bool

	Etherbase      string
	GasPrice       *big.Int
	MinerThreads   int
	AccountManager *accounts.Manager
	SolcPath       string

	// NewDB is used to create databases.
	// If nil, the default is to create leveldb databases on disk.
	NewDB func(path string) (common.Database, error)
}

func (cfg *Config) parseBootNodes() []*discover.Node {
	if cfg.BootNodes == "" {
		return defaultBootNodes
	}
	var ns []*discover.Node
	for _, url := range strings.Split(cfg.BootNodes, " ") {
		if url == "" {
			continue
		}
		n, err := discover.ParseNode(url)
		if err != nil {
			glog.V(logger.Error).Infof("Bootstrap URL %s: %v\n", url, err)
			continue
		}
		ns = append(ns, n)
	}
	return ns
}

// parseNodes parses a list of discovery node URLs loaded from a .json file.
func (cfg *Config) parseNodes(file string) []*discover.Node {
	// Short circuit if no node config is present
	path := filepath.Join(cfg.DataDir, file)
	if _, err := os.Stat(path); err != nil {
		return nil
	}
	// Load the nodes from the config file
	blob, err := ioutil.ReadFile(path)
	if err != nil {
		glog.V(logger.Error).Infof("Failed to access nodes: %v", err)
		return nil
	}
	nodelist := []string{}
	if err := json.Unmarshal(blob, &nodelist); err != nil {
		glog.V(logger.Error).Infof("Failed to load nodes: %v", err)
		return nil
	}
	// Interpret the list as a discovery node array
	var nodes []*discover.Node
	for _, url := range nodelist {
		if url == "" {
			continue
		}
		node, err := discover.ParseNode(url)
		if err != nil {
			glog.V(logger.Error).Infof("Node URL %s: %v\n", url, err)
			continue
		}
		nodes = append(nodes, node)
	}
	return nodes
}

func (cfg *Config) nodeKey() (*ecdsa.PrivateKey, error) {
	// use explicit key from command line args if set
	if cfg.NodeKey != nil {
		return cfg.NodeKey, nil
	}
	// use persistent key if present
	keyfile := filepath.Join(cfg.DataDir, "nodekey")
	key, err := crypto.LoadECDSA(keyfile)
	if err == nil {
		return key, nil
	}
	// no persistent key, generate and store a new one
	if key, err = crypto.GenerateKey(); err != nil {
		return nil, fmt.Errorf("could not generate server key: %v", err)
	}
	if err := crypto.SaveECDSA(keyfile, key); err != nil {
		glog.V(logger.Error).Infoln("could not persist nodekey: ", err)
	}
	return key, nil
}

type Ethereum struct {
	// Channel for shutting down the ethereum
	shutdownChan chan bool

	// DB interfaces
	blockDb common.Database // Block chain database
	stateDb common.Database // State changes database
	extraDb common.Database // Extra database (txs, etc)

	// Closed when databases are flushed and closed
	databasesClosed chan bool

	//*** SERVICES ***
	// State manager for processing new blocks and managing the over all states
	blockProcessor  *core.BlockProcessor
	txPool          *core.TxPool
	chainManager    *core.ChainManager
	accountManager  *accounts.Manager
	whisper         *whisper.Whisper
	pow             *ethash.Ethash
	protocolManager *ProtocolManager
	downloader      *downloader.Downloader
	Swarm           *bzz.Api
	SolcPath        string
	solc            *compiler.Solidity

	net      *p2p.Server
	eventMux *event.TypeMux
	miner    *miner.Miner

	// logger logger.LogSystem

	Mining        bool
	MinerThreads  int
	NatSpec       bool
	DataDir       string
	AutoDAG       bool
	autodagquit   chan bool
	etherbase     common.Address
	clientVersion string
	ethVersionId  int
	netVersionId  int
	shhVersionId  int
}

func New(config *Config) (*Ethereum, error) {
	// Bootstrap database
	logger.New(config.DataDir, config.LogFile, config.Verbosity)
	if len(config.LogJSON) > 0 {
		logger.NewJSONsystem(config.DataDir, config.LogJSON)
	}

	// Let the database take 3/4 of the max open files (TODO figure out a way to get the actual limit of the open files)
	const dbCount = 3
	ethdb.OpenFileLimit = 128 / (dbCount + 1)

	newdb := config.NewDB
	if newdb == nil {
		newdb = func(path string) (common.Database, error) { return ethdb.NewLDBDatabase(path) }
	}
	blockDb, err := newdb(filepath.Join(config.DataDir, "blockchain"))
	if err != nil {
		return nil, fmt.Errorf("blockchain db err: %v", err)
	}
	stateDb, err := newdb(filepath.Join(config.DataDir, "state"))
	if err != nil {
		return nil, fmt.Errorf("state db err: %v", err)
	}
	extraDb, err := newdb(filepath.Join(config.DataDir, "extra"))
	if err != nil {
		return nil, fmt.Errorf("extra db err: %v", err)
	}
	nodeDb := filepath.Join(config.DataDir, "nodes")

	// Perform database sanity checks
	d, _ := blockDb.Get([]byte("ProtocolVersion"))
	protov := int(common.NewValue(d).Uint())
	if protov != config.ProtocolVersion && protov != 0 {
		path := filepath.Join(config.DataDir, "blockchain")
		return nil, fmt.Errorf("Database version mismatch. Protocol(%d / %d). `rm -rf %s`", protov, config.ProtocolVersion, path)
	}
	saveProtocolVersion(blockDb, config.ProtocolVersion)
	glog.V(logger.Info).Infof("Protocol Version: %v, Network Id: %v", config.ProtocolVersion, config.NetworkId)

	if !config.SkipBcVersionCheck {
		b, _ := blockDb.Get([]byte("BlockchainVersion"))
		bcVersion := int(common.NewValue(b).Uint())
		if bcVersion != config.BlockChainVersion && bcVersion != 0 {
			return nil, fmt.Errorf("Blockchain DB version mismatch (%d / %d). Run geth upgradedb.\n", bcVersion, config.BlockChainVersion)
		}
		saveBlockchainVersion(blockDb, config.BlockChainVersion)
	}
	glog.V(logger.Info).Infof("Blockchain DB Version: %d", config.BlockChainVersion)

	eth := &Ethereum{
		shutdownChan:    make(chan bool),
		databasesClosed: make(chan bool),
		blockDb:         blockDb,
		stateDb:         stateDb,
		extraDb:         extraDb,
		eventMux:        &event.TypeMux{},
		accountManager:  config.AccountManager,
		DataDir:         config.DataDir,
		etherbase:       common.HexToAddress(config.Etherbase),
		clientVersion:   config.Name, // TODO should separate from Name
		ethVersionId:    config.ProtocolVersion,
		netVersionId:    config.NetworkId,
		NatSpec:         config.NatSpec,
		MinerThreads:    config.MinerThreads,
		SolcPath:        config.SolcPath,
		AutoDAG:         config.AutoDAG,
	}

	if config.PowTest {
		glog.V(logger.Info).Infof("ethash used in test mode")
		eth.pow, err = ethash.NewForTesting()
		if err != nil {
			return nil, err
		}
	} else {
		eth.pow = ethash.New()
	}
	genesis := core.GenesisBlock(uint64(config.GenesisNonce), stateDb)
	eth.chainManager, err = core.NewChainManager(genesis, blockDb, stateDb, eth.pow, eth.EventMux())
	if err != nil {
		return nil, err
	}
	eth.downloader = downloader.New(eth.EventMux(), eth.chainManager.HasBlock, eth.chainManager.GetBlock)
	eth.txPool = core.NewTxPool(eth.EventMux(), eth.chainManager.State, eth.chainManager.GasLimit)
	eth.blockProcessor = core.NewBlockProcessor(stateDb, extraDb, eth.pow, eth.chainManager, eth.EventMux())
	eth.chainManager.SetProcessor(eth.blockProcessor)
	eth.miner = miner.New(eth, eth.EventMux(), eth.pow)
	eth.miner.SetGasPrice(config.GasPrice)

	eth.protocolManager = NewProtocolManager(config.ProtocolVersion, config.NetworkId, eth.eventMux, eth.txPool, eth.chainManager, eth.downloader)
	if config.Shh {
		eth.whisper = whisper.New()
		eth.shhVersionId = int(eth.whisper.Version())
	}

	netprv, err := config.nodeKey()
	if err != nil {
		return nil, err
	}

	protocols := []p2p.Protocol{eth.protocolManager.SubProtocol}

	if config.Bzz {
		eth.Swarm, err = bzz.NewApi(config.DataDir, config.BzzPort)
		if err != nil {
			glog.V(logger.Warn).Infof("BZZ: error creating swarm: %v. Protocol skipped", err)
		} else {
			var proto p2p.Protocol
			proto, err = eth.Swarm.Bzz()
			if err != nil {
				glog.V(logger.Warn).Infof("BZZ: error creating swarm: %v. Protocol skipped", err)
				eth.Swarm = nil
			} else {
				protocols = append(protocols, proto)
			}
		}
	}

	if config.Shh {
		protocols = append(protocols, eth.whisper.Protocol())
	}
	eth.net = &p2p.Server{
		PrivateKey:      netprv,
		Name:            config.Name,
		MaxPeers:        config.MaxPeers,
		MaxPendingPeers: config.MaxPendingPeers,
		Discovery:       config.Discovery,
		Protocols:       protocols,
		NAT:             config.NAT,
		NoDial:          !config.Dial,
		BootstrapNodes:  config.parseBootNodes(),
		StaticNodes:     config.parseNodes(staticNodes),
		TrustedNodes:    config.parseNodes(trustedNodes),
		NodeDatabase:    nodeDb,
	}
	if len(config.Port) > 0 {
		eth.net.ListenAddr = ":" + config.Port
	}

	eth.net.Protocols = protocols

	vm.Debug = config.VmDebug

	return eth, nil
}

type NodeInfo struct {
	Name       string
	NodeUrl    string
	NodeID     string
	IP         string
	DiscPort   int // UDP listening port for discovery protocol
	TCPPort    int // TCP listening port for RLPx
	Td         string
	ListenAddr string
}

func (s *Ethereum) NodeInfo() *NodeInfo {
	node := s.net.Self()

	return &NodeInfo{
		Name:       s.Name(),
		NodeUrl:    node.String(),
		NodeID:     node.ID.String(),
		IP:         node.IP.String(),
		DiscPort:   int(node.UDP),
		TCPPort:    int(node.TCP),
		ListenAddr: s.net.ListenAddr,
		Td:         s.ChainManager().Td().String(),
	}
}

type PeerInfo struct {
	ID            string
	Name          string
	Caps          string
	RemoteAddress string
	LocalAddress  string
}

func newPeerInfo(peer *p2p.Peer) *PeerInfo {
	var caps []string
	for _, cap := range peer.Caps() {
		caps = append(caps, cap.String())
	}
	return &PeerInfo{
		ID:            peer.ID().String(),
		Name:          peer.Name(),
		Caps:          strings.Join(caps, ", "),
		RemoteAddress: peer.RemoteAddr().String(),
		LocalAddress:  peer.LocalAddr().String(),
	}
}

// PeersInfo returns an array of PeerInfo objects describing connected peers
func (s *Ethereum) PeersInfo() (peersinfo []*PeerInfo) {
	for _, peer := range s.net.Peers() {
		if peer != nil {
			peersinfo = append(peersinfo, newPeerInfo(peer))
		}
	}
	return
}

func (s *Ethereum) ResetWithGenesisBlock(gb *types.Block) {
	s.chainManager.ResetWithGenesisBlock(gb)
}

func (s *Ethereum) StartMining(threads int) error {
	eb, err := s.Etherbase()
	if err != nil {
		err = fmt.Errorf("Cannot start mining without etherbase address: %v", err)
		glog.V(logger.Error).Infoln(err)
		return err
	}

	go s.miner.Start(eb, threads)
	return nil
}

func (s *Ethereum) Etherbase() (eb common.Address, err error) {
	eb = s.etherbase
	if (eb == common.Address{}) {
		primary, err := s.accountManager.Primary()
		if err != nil {
			return eb, err
		}
		if (primary == common.Address{}) {
			err = fmt.Errorf("no accounts found")
			return eb, err
		}
		eb = primary
	}
	return eb, nil
}

func (s *Ethereum) StopMining()         { s.miner.Stop() }
func (s *Ethereum) IsMining() bool      { return s.miner.Mining() }
func (s *Ethereum) Miner() *miner.Miner { return s.miner }

// func (s *Ethereum) Logger() logger.LogSystem             { return s.logger }
func (s *Ethereum) Name() string                         { return s.net.Name }
func (s *Ethereum) AccountManager() *accounts.Manager    { return s.accountManager }
func (s *Ethereum) ChainManager() *core.ChainManager     { return s.chainManager }
func (s *Ethereum) BlockProcessor() *core.BlockProcessor { return s.blockProcessor }
func (s *Ethereum) TxPool() *core.TxPool                 { return s.txPool }
func (s *Ethereum) Whisper() *whisper.Whisper            { return s.whisper }
func (s *Ethereum) EventMux() *event.TypeMux             { return s.eventMux }
func (s *Ethereum) BlockDb() common.Database             { return s.blockDb }
func (s *Ethereum) StateDb() common.Database             { return s.stateDb }
func (s *Ethereum) ExtraDb() common.Database             { return s.extraDb }
func (s *Ethereum) IsListening() bool                    { return true } // Always listening
func (s *Ethereum) PeerCount() int                       { return s.net.PeerCount() }
func (s *Ethereum) Peers() []*p2p.Peer                   { return s.net.Peers() }
func (s *Ethereum) MaxPeers() int                        { return s.net.MaxPeers }
func (s *Ethereum) ClientVersion() string                { return s.clientVersion }
func (s *Ethereum) EthVersion() int                      { return s.ethVersionId }
func (s *Ethereum) NetVersion() int                      { return s.netVersionId }
func (s *Ethereum) ShhVersion() int                      { return s.shhVersionId }
func (s *Ethereum) Downloader() *downloader.Downloader   { return s.downloader }

// Start the ethereum
func (s *Ethereum) Start() error {
	jsonlogger.LogJson(&logger.LogStarting{
		ClientString:    s.net.Name,
		ProtocolVersion: ProtocolVersion,
	})

	err := s.net.Start()
	if err != nil {
		return err
	}
	// periodically flush databases
	go s.syncDatabases()

	if s.AutoDAG {
		s.StartAutoDAG()
	}

	s.protocolManager.Start()

	if s.whisper != nil {
		s.whisper.Start()
	}

	if s.Swarm != nil && s.net.Self() != nil {
<<<<<<< HEAD
		glog.V(logger.Info).Infof("net.self after net started: %v", s.net.Self())
		s.Swarm.Start(s.net.Self(), s.AddPeer)
=======
		glog.V(logger.Info).Infof("net.self after net started: %v, listening on: %v", s.net.Self(), s.net.ListenAddr)
		listenAddr := s.net.ListenAddr
		if listenAddr == "" {
			listenAddr = ":0"
		}
		s.Swarm.Start(s.net.Self(), listenAddr, s.AddPeer)
>>>>>>> 9ba6bf0b
	}

	glog.V(logger.Info).Infoln("Server started")
	return nil
}

// sync databases every minute. If flushing fails we exit immediatly. The system
// may not continue under any circumstances.
func (s *Ethereum) syncDatabases() {
	ticker := time.NewTicker(1 * time.Minute)
done:
	for {
		select {
		case <-ticker.C:
			// don't change the order of database flushes
			if err := s.extraDb.Flush(); err != nil {
				glog.Fatalf("fatal error: flush extraDb: %v (Restart your node. We are aware of this issue)\n", err)
			}
			if err := s.stateDb.Flush(); err != nil {
				glog.Fatalf("fatal error: flush stateDb: %v (Restart your node. We are aware of this issue)\n", err)
			}
			if err := s.blockDb.Flush(); err != nil {
				glog.Fatalf("fatal error: flush blockDb: %v (Restart your node. We are aware of this issue)\n", err)
			}
		case <-s.shutdownChan:
			break done
		}
	}

	s.blockDb.Close()
	s.stateDb.Close()
	s.extraDb.Close()

	close(s.databasesClosed)
}

func (s *Ethereum) StartForTest() {
	jsonlogger.LogJson(&logger.LogStarting{
		ClientString:    s.net.Name,
		ProtocolVersion: ProtocolVersion,
	})
}

// AddPeer connects to the given node and maintains the connection until the
// server is shut down. If the connection fails for any reason, the server will
// attempt to reconnect the peer.
func (self *Ethereum) AddPeer(nodeURL string) error {
	n, err := discover.ParseNode(nodeURL)
	if err != nil {
		return fmt.Errorf("invalid node URL: %v", err)
	}
	self.net.AddPeer(n)
	return nil
}

func (s *Ethereum) Stop() {
	s.net.Stop()
	s.chainManager.Stop()
	s.protocolManager.Stop()
	s.txPool.Stop()
	s.eventMux.Stop()
	if s.whisper != nil {
		s.whisper.Stop()
	}
	s.StopAutoDAG()

	if s.Swarm != nil {
		s.Swarm.Stop()
	}

	glog.V(logger.Info).Infoln("Server stopped")
	close(s.shutdownChan)
}

// This function will wait for a shutdown and resumes main thread execution
func (s *Ethereum) WaitForShutdown() {
	<-s.databasesClosed
	<-s.shutdownChan
}

// StartAutoDAG() spawns a go routine that checks the DAG every autoDAGcheckInterval
// by default that is 10 times per epoch
// in epoch n, if we past autoDAGepochHeight within-epoch blocks,
// it calls ethash.MakeDAG  to pregenerate the DAG for the next epoch n+1
// if it does not exist yet as well as remove the DAG for epoch n-1
// the loop quits if autodagquit channel is closed, it can safely restart and
// stop any number of times.
// For any more sophisticated pattern of DAG generation, use CLI subcommand
// makedag
func (self *Ethereum) StartAutoDAG() {
	if self.autodagquit != nil {
		return // already started
	}
	go func() {
		glog.V(logger.Info).Infof("Automatic pregeneration of ethash DAG ON (ethash dir: %s)", ethash.DefaultDir)
		var nextEpoch uint64
		timer := time.After(0)
		self.autodagquit = make(chan bool)
		for {
			select {
			case <-timer:
				glog.V(logger.Info).Infof("checking DAG (ethash dir: %s)", ethash.DefaultDir)
				currentBlock := self.ChainManager().CurrentBlock().NumberU64()
				thisEpoch := currentBlock / epochLength
				if nextEpoch <= thisEpoch {
					if currentBlock%epochLength > autoDAGepochHeight {
						if thisEpoch > 0 {
							previousDag, previousDagFull := dagFiles(thisEpoch - 1)
							os.Remove(filepath.Join(ethash.DefaultDir, previousDag))
							os.Remove(filepath.Join(ethash.DefaultDir, previousDagFull))
							glog.V(logger.Info).Infof("removed DAG for epoch %d (%s)", thisEpoch-1, previousDag)
						}
						nextEpoch = thisEpoch + 1
						dag, _ := dagFiles(nextEpoch)
						if _, err := os.Stat(dag); os.IsNotExist(err) {
							glog.V(logger.Info).Infof("Pregenerating DAG for epoch %d (%s)", nextEpoch, dag)
							err := ethash.MakeDAG(nextEpoch*epochLength, "") // "" -> ethash.DefaultDir
							if err != nil {
								glog.V(logger.Error).Infof("Error generating DAG for epoch %d (%s)", nextEpoch, dag)
								return
							}
						} else {
							glog.V(logger.Error).Infof("DAG for epoch %d (%s)", nextEpoch, dag)
						}
					}
				}
				timer = time.After(autoDAGcheckInterval)
			case <-self.autodagquit:
				return
			}
		}
	}()
}

// dagFiles(epoch) returns the two alternative DAG filenames (not a path)
// 1) <revision>-<hex(seedhash[8])> 2) full-R<revision>-<hex(seedhash[8])>
func dagFiles(epoch uint64) (string, string) {
	seedHash, _ := ethash.GetSeedHash(epoch * epochLength)
	dag := fmt.Sprintf("full-R%d-%x", ethashRevision, seedHash[:8])
	return dag, "full-R" + dag
}

// stopAutoDAG stops automatic DAG pregeneration by quitting the loop
func (self *Ethereum) StopAutoDAG() {
	if self.autodagquit != nil {
		close(self.autodagquit)
		self.autodagquit = nil
	}
	glog.V(logger.Info).Infof("Automatic pregeneration of ethash DAG OFF (ethash dir: %s)", ethash.DefaultDir)
}

func saveProtocolVersion(db common.Database, protov int) {
	d, _ := db.Get([]byte("ProtocolVersion"))
	protocolVersion := common.NewValue(d).Uint()

	if protocolVersion == 0 {
		db.Put([]byte("ProtocolVersion"), common.NewValue(protov).Bytes())
	}
}

func saveBlockchainVersion(db common.Database, bcVersion int) {
	d, _ := db.Get([]byte("BlockchainVersion"))
	blockchainVersion := common.NewValue(d).Uint()

	if blockchainVersion == 0 {
		db.Put([]byte("BlockchainVersion"), common.NewValue(bcVersion).Bytes())
	}
}

func (self *Ethereum) Solc() (*compiler.Solidity, error) {
	var err error
	if self.solc == nil {
		self.solc, err = compiler.New(self.SolcPath)
	}
	return self.solc, err
}

// set in js console via admin interface or wrapper from cli flags
func (self *Ethereum) SetSolc(solcPath string) (*compiler.Solidity, error) {
	self.SolcPath = solcPath
	self.solc = nil
	return self.Solc()
}<|MERGE_RESOLUTION|>--- conflicted
+++ resolved
@@ -507,17 +507,12 @@
 	}
 
 	if s.Swarm != nil && s.net.Self() != nil {
-<<<<<<< HEAD
-		glog.V(logger.Info).Infof("net.self after net started: %v", s.net.Self())
-		s.Swarm.Start(s.net.Self(), s.AddPeer)
-=======
 		glog.V(logger.Info).Infof("net.self after net started: %v, listening on: %v", s.net.Self(), s.net.ListenAddr)
 		listenAddr := s.net.ListenAddr
 		if listenAddr == "" {
 			listenAddr = ":0"
 		}
 		s.Swarm.Start(s.net.Self(), listenAddr, s.AddPeer)
->>>>>>> 9ba6bf0b
 	}
 
 	glog.V(logger.Info).Infoln("Server started")
